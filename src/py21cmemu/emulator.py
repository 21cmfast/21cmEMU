--- conflicted
+++ resolved
@@ -122,18 +122,7 @@
         self.xHI_err = all_emulator_numbers["xHI_err"]
         self.tau_err = all_emulator_numbers["tau_err"]
 
-<<<<<<< HEAD
     def predict(self, astro_params: np.ndarray | dict | list, verbose: bool = False):
-=======
-    def predict(
-        self,
-        astro_params: np.ndarray | dict | list,
-        verbose: bool = False,
-        cosmo_params: dict | None = None,
-        user_params: dict | None = None,
-        flag_options: dict | None = None,
-    ):
->>>>>>> 63e7663a
         r"""Call the emulator, evaluate it at the given parameters, restore dimensions.
 
         Parameters
